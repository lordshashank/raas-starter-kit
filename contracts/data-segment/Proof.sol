// SPDX-License-Identifier: UNLICENSED
pragma solidity ^0.8.17;

// Uncomment this line to use console.log
// import "hardhat/console.sol";

import "./Const.sol";
import {Cid} from "./Cid.sol";
import {ProofData, InclusionProof, InclusionVerifierData, InclusionAuxData, SegmentDesc, Fr32} from "./ProofTypes.sol";
import {MarketAPI} from "@zondax/filecoin-solidity/contracts/v0.8/MarketAPI.sol";
import {MarketTypes} from "@zondax/filecoin-solidity/contracts/v0.8/types/MarketTypes.sol";

contract Proof {
    using Cid for bytes;
    using Cid for bytes32;

    // computeExpectedAuxData computes the expected auxiliary data given an inclusion proof and the data provided by the verifier.
<<<<<<< HEAD
    function computeExpectedAuxData(
        InclusionProof memory ip,
        InclusionVerifierData memory verifierData
    ) internal pure returns (InclusionAuxData memory) {
        require(
            isPow2(uint64(verifierData.sizePc)),
            "Size of piece provided by verifier is not power of two"
        );
=======
    function computeExpectedAuxData(InclusionProof memory ip, InclusionVerifierData memory verifierData)
        public
        pure
        returns (InclusionAuxData memory)
    {
        require(isPow2(uint64(verifierData.sizePc)), "Size of piece provided by verifier is not power of two");
>>>>>>> a9f47270

        bytes32 commPc = verifierData.commPc.cidToPieceCommitment();
        bytes32 assumedCommPa = computeRoot(ip.proofSubtree, commPc);

        (bool ok, uint64 assumedSizePa) =
            checkedMultiply(uint64(1) << uint64(ip.proofSubtree.path.length), uint64(verifierData.sizePc));
        require(ok, "assumedSizePa overflow");

        uint64 dataOffset = ip.proofSubtree.index * uint64(verifierData.sizePc);
        SegmentDesc memory en = makeDataSegmentIndexEntry(Fr32(commPc), dataOffset, uint64(verifierData.sizePc));
        bytes32 enNode = truncatedHash(serialize(en));
        bytes32 assumedCommPa2 = computeRoot(ip.proofIndex, enNode);
        require(assumedCommPa == assumedCommPa2, "aggregator's data commitments don't match");

<<<<<<< HEAD
        (bool ok2, uint64 assumedSizePa2) = checkedMultiply(
            uint64(1) << uint64(ip.proofIndex.path.length),
            BYTES_IN_DATA_SEGMENT_ENTRY
        );
=======
        (bool ok2, uint64 assumedSizePa2) =
            checkedMultiply(uint64(1) << uint64(ip.proofIndex.path.length), BYTES_IN_DATA_SEGMENT_ENTRY);
>>>>>>> a9f47270
        require(ok2, "assumedSizePau64 overflow");
        require(assumedSizePa == assumedSizePa2, "aggregator's data size doesn't match");

        validateIndexEntry(ip, assumedSizePa2);
        return InclusionAuxData(assumedCommPa.pieceCommitmentToCid(), assumedSizePa);
    }

    // computeExpectedAuxDataWithDeal computes the expected auxiliary data given an inclusion proof and the data provided by the verifier
    // and validates that the deal is activated and not terminated.
    function computeExpectedAuxDataWithDeal(
        uint64 dealId,
        InclusionProof memory ip,
        InclusionVerifierData memory verifierData
    ) internal returns (InclusionAuxData memory) {
        InclusionAuxData memory inclusionAuxData = computeExpectedAuxData(ip, verifierData);
        validateInclusionAuxData(dealId, inclusionAuxData);
        return inclusionAuxData;
    }

    // validateInclusionAuxData validates that the deal is activated and not terminated.
    function validateInclusionAuxData(uint64 dealId, InclusionAuxData memory inclusionAuxData) internal {
        // check that the deal is not terminated
        MarketTypes.GetDealActivationReturn memory dealActivation = MarketAPI.getDealActivation(dealId);
        require(dealActivation.terminated <= 0, "Deal is terminated");
        require(dealActivation.activated > 0, "Deal is not activated");

        MarketTypes.GetDealDataCommitmentReturn memory dealDataCommitment = MarketAPI.getDealDataCommitment(dealId);
        require(keccak256(dealDataCommitment.data) == keccak256(inclusionAuxData.commPa), "Deal commD doesn't match");
        require(dealDataCommitment.size == inclusionAuxData.sizePa, "Deal size doesn't match");
    }

    // validateIndexEntry validates that the index entry is in the correct position in the index.
    function validateIndexEntry(InclusionProof memory ip, uint64 assumedSizePa2) internal pure {
        uint64 idxStart = indexAreaStart(assumedSizePa2);
        (bool ok3, uint64 indexOffset) = checkedMultiply(ip.proofIndex.index, BYTES_IN_DATA_SEGMENT_ENTRY);
        require(ok3, "indexOffset overflow");
        require(indexOffset >= idxStart, "index entry at wrong position");
    }

    // computeRoot computes the root of a Merkle tree given a leaf and a Merkle proof.
<<<<<<< HEAD
    function computeRoot(ProofData memory d, bytes32 subtree) internal pure returns (bytes32) {
=======
    function computeRoot(ProofData memory d, bytes32 subtree) public pure returns (bytes32) {
>>>>>>> a9f47270
        require(d.path.length < 64, "merkleproofs with depths greater than 63 are not supported");
        require(d.index >> d.path.length == 0, "index greater than width of the tree");

        bytes32 carry = subtree;
        uint64 index = d.index;
        uint64 right = 0;

        for (uint64 i = 0; i < d.path.length; i++) {
            (right, index) = (index & 1, index >> 1);
            if (right == 1) {
                carry = computeNode(d.path[i], carry);
            } else {
                carry = computeNode(carry, d.path[i]);
            }
        }

        return carry;
    }

    // computeNode computes the parent node of two child nodes
    function computeNode(bytes32 left, bytes32 right) internal pure returns (bytes32) {
        bytes32 digest = sha256(abi.encodePacked(left, right));
        return truncate(digest);
    }

    // indexAreaStart returns the offset of the start of the index area in the deal.
    function indexAreaStart(uint64 sizePa) internal pure returns (uint64) {
        return uint64(sizePa) - uint64(maxIndexEntriesInDeal(sizePa)) * uint64(ENTRY_SIZE);
    }

    // maxIndexEntriesInDeal returns the maximum number of index entries that can be stored in a deal of the given size.
    function maxIndexEntriesInDeal(uint256 dealSize) internal pure returns (uint256) {
        uint256 res = (uint256(1) << uint256(log2Ceil(uint64(dealSize / 2048 / ENTRY_SIZE)))); //& ((1 << 256) - 1);
        if (res < 4) {
            return 4;
        }
        return res;
    }

    // isPow2 returns true if the given value is a power of 2.
    function isPow2(uint64 value) internal pure returns (bool) {
        if (value == 0) {
            return true;
        }
        return (value & (value - 1)) == 0;
    }

    // checkedMultiply multiplies two uint64 values and returns the result and a boolean indicating whether the multiplication
    function checkedMultiply(uint64 a, uint64 b) internal pure returns (bool, uint64) {
        unchecked {
            // Gas optimization: this is cheaper than requiring 'a' not being zero, but the
            // benefit is lost if 'b' is also tested.
            // See: https://github.com/OpenZeppelin/openzeppelin-contracts/pull/522
            if (a == 0) return (true, 0);
            uint64 c = a * b;
            if (c / a != b) return (false, 0);
            return (true, c);
        }
    }

    // truncate truncates a node to 254 bits.
    function truncate(bytes32 n) internal pure returns (bytes32) {
        // Set the two lowest-order bits of the last byte to 0
        return n & TRUNCATOR;
    }

    // verify verifies that the given leaf is present in the merkle tree with the given root.
<<<<<<< HEAD
    function verify(
        ProofData memory proof,
        bytes32 root,
        bytes32 leaf
    ) internal pure returns (bool) {
=======
    function verify(ProofData memory proof, bytes32 root, bytes32 leaf) public pure returns (bool) {
>>>>>>> a9f47270
        return computeRoot(proof, leaf) == root;
    }

    // processProof computes the root of the merkle tree given the leaf and the inclusion proof.
    function processProof(ProofData memory proof, bytes32 leaf) internal pure returns (bytes32) {
        bytes32 computedHash = leaf;
        for (uint256 i = 0; i < proof.path.length; i++) {
            computedHash = hashNode(computedHash, proof.path[i]);
        }
        return computedHash;
    }

    // hashNode hashes the given node with the given left child.
    function hashNode(bytes32 left, bytes32 right) internal pure returns (bytes32) {
        bytes32 truncatedData = sha256(abi.encodePacked(left, right));
        truncatedData &= TRUNCATOR;
        return truncatedData;
    }

    // truncatedHash computes the truncated hash of the given data.
    function truncatedHash(bytes memory data) internal pure returns (bytes32) {
        bytes32 truncatedData = sha256(abi.encodePacked(data));
        truncatedData &= TRUNCATOR;
        return truncatedData;
    }

    // makeDataSegmentIndexEntry creates a new data segment index entry.
    function makeDataSegmentIndexEntry(Fr32 memory commP, uint64 offset, uint64 size)
        internal
        pure
        returns (SegmentDesc memory)
    {
        SegmentDesc memory en;
        en.commDs = bytes32(commP.value);
        en.offset = offset;
        en.size = size;
        en.checksum = computeChecksum(en);
        return en;
    }

    // computeChecksum computes the checksum of the given segment description.
    function computeChecksum(SegmentDesc memory _sd) internal pure returns (bytes16) {
        bytes memory serialized = serialize(_sd);
        bytes32 digest = sha256(serialized);
        digest &= hex"ffffffffffffffffffffffffffffff3f";
        return bytes16(digest);
    }

    // serialize serializes the given segment description.
    function serialize(SegmentDesc memory sd) internal pure returns (bytes memory) {
        bytes memory result = new bytes(ENTRY_SIZE);

        // Pad commDs
        bytes32 commDs = sd.commDs;
        assembly {
            mstore(add(result, 32), commDs)
        }

        // Pad offset (little-endian)
        for (uint256 i = 0; i < 8; i++) {
            result[MERKLE_TREE_NODE_SIZE + i] = bytes1(uint8(sd.offset >> (i * 8)));
        }

        // Pad size (little-endian)
        for (uint256 i = 0; i < 8; i++) {
            result[MERKLE_TREE_NODE_SIZE + 8 + i] = bytes1(uint8(sd.size >> (i * 8)));
        }

        // Pad checksum
        for (uint256 i = 0; i < 16; i++) {
            result[MERKLE_TREE_NODE_SIZE + 16 + i] = sd.checksum[i];
        }

        return result;
    }

    // leadingZeros64 returns the number of leading zeros in the given uint64.
    function leadingZeros64(uint64 x) internal pure returns (uint256) {
        return 64 - len64(x);
    }

    // len64 returns the number of bits in the given uint64.
    function len64(uint64 x) internal pure returns (uint256) {
        uint256 count = 0;
        while (x > 0) {
            x = x >> 1;
            count++;
        }
        return count;
    }

    // log2Ceil returns the ceiling of the base-2 logarithm of the given value.
    function log2Ceil(uint64 value) internal pure returns (int256) {
        if (value <= 1) {
            return 0;
        }
        return log2Floor(value - 1) + 1;
    }

    // log2Floor returns the floor of the base-2 logarithm of the given value.
    function log2Floor(uint64 value) internal pure returns (int256) {
        if (value == 0) {
            return 0;
        }
        uint256 zeros = leadingZeros64(value);
        return int256(64 - zeros - 1);
    }
}<|MERGE_RESOLUTION|>--- conflicted
+++ resolved
@@ -15,7 +15,6 @@
     using Cid for bytes32;
 
     // computeExpectedAuxData computes the expected auxiliary data given an inclusion proof and the data provided by the verifier.
-<<<<<<< HEAD
     function computeExpectedAuxData(
         InclusionProof memory ip,
         InclusionVerifierData memory verifierData
@@ -24,14 +23,12 @@
             isPow2(uint64(verifierData.sizePc)),
             "Size of piece provided by verifier is not power of two"
         );
-=======
     function computeExpectedAuxData(InclusionProof memory ip, InclusionVerifierData memory verifierData)
         public
         pure
         returns (InclusionAuxData memory)
     {
         require(isPow2(uint64(verifierData.sizePc)), "Size of piece provided by verifier is not power of two");
->>>>>>> a9f47270
 
         bytes32 commPc = verifierData.commPc.cidToPieceCommitment();
         bytes32 assumedCommPa = computeRoot(ip.proofSubtree, commPc);
@@ -46,15 +43,8 @@
         bytes32 assumedCommPa2 = computeRoot(ip.proofIndex, enNode);
         require(assumedCommPa == assumedCommPa2, "aggregator's data commitments don't match");
 
-<<<<<<< HEAD
-        (bool ok2, uint64 assumedSizePa2) = checkedMultiply(
-            uint64(1) << uint64(ip.proofIndex.path.length),
-            BYTES_IN_DATA_SEGMENT_ENTRY
-        );
-=======
         (bool ok2, uint64 assumedSizePa2) =
             checkedMultiply(uint64(1) << uint64(ip.proofIndex.path.length), BYTES_IN_DATA_SEGMENT_ENTRY);
->>>>>>> a9f47270
         require(ok2, "assumedSizePau64 overflow");
         require(assumedSizePa == assumedSizePa2, "aggregator's data size doesn't match");
 
@@ -95,11 +85,8 @@
     }
 
     // computeRoot computes the root of a Merkle tree given a leaf and a Merkle proof.
-<<<<<<< HEAD
     function computeRoot(ProofData memory d, bytes32 subtree) internal pure returns (bytes32) {
-=======
     function computeRoot(ProofData memory d, bytes32 subtree) public pure returns (bytes32) {
->>>>>>> a9f47270
         require(d.path.length < 64, "merkleproofs with depths greater than 63 are not supported");
         require(d.index >> d.path.length == 0, "index greater than width of the tree");
 
@@ -167,15 +154,12 @@
     }
 
     // verify verifies that the given leaf is present in the merkle tree with the given root.
-<<<<<<< HEAD
     function verify(
         ProofData memory proof,
         bytes32 root,
         bytes32 leaf
     ) internal pure returns (bool) {
-=======
     function verify(ProofData memory proof, bytes32 root, bytes32 leaf) public pure returns (bool) {
->>>>>>> a9f47270
         return computeRoot(proof, leaf) == root;
     }
 
